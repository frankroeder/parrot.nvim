--- conflicted
+++ resolved
@@ -1541,34 +1541,19 @@
       cursor = false
     end
 
+    -- Initialize spinner early for both preview and traditional handlers
+    local spinner = nil
+    if self.options.enable_spinner then
+      spinner = Spinner:new(self.options.spinner_type)
+      spinner:start("calling API...", true) -- Enable progress for interactive commands
+    end
+
     -- mode specific logic
     if target == ui.Target.rewrite then
-<<<<<<< HEAD
-      -- delete selection
-      vim.api.nvim_buf_set_lines(buf, start_line - 1, end_line - 1, false, {})
-      -- prepare handler
-      handler = ResponseHandler:new(self.queries, buf, win, start_line - 1, true, prefix, cursor, spinner)
-        :create_handler()
-    elseif target == ui.Target.append then
-      -- move cursor to the end of the selection
-      vim.api.nvim_win_set_cursor(0, { end_line, 0 })
-      -- put newline after selection
-      vim.api.nvim_put({ "" }, "l", true, true)
-      -- prepare handler
-      handler = ResponseHandler:new(self.queries, buf, win, end_line, true, prefix, cursor, spinner):create_handler()
-    elseif target == ui.Target.prepend then
-      -- move cursor to the start of the selection
-      vim.api.nvim_win_set_cursor(0, { start_line, 0 })
-      -- put newline before selection
-      vim.api.nvim_put({ "" }, "l", false, true)
-      -- prepare handler
-      handler = ResponseHandler:new(self.queries, buf, win, start_line - 1, true, prefix, cursor, spinner)
-        :create_handler()
-=======
       if self.options.enable_preview_mode then
         -- Use preview handler for rewrite operations
         local preview_handler =
-          PreviewResponseHandler:new(self.queries, buf, win, "rewrite", start_line, end_line, prefix, self.options)
+          PreviewResponseHandler:new(self.queries, buf, win, "rewrite", start_line, end_line, prefix, self.options, spinner)
         handler = preview_handler:create_handler()
         -- Custom on_exit to show preview
         on_exit = preview_handler:create_completion_handler()
@@ -1581,7 +1566,7 @@
       if self.options.enable_preview_mode then
         -- Use preview handler for append operations
         local preview_handler =
-          PreviewResponseHandler:new(self.queries, buf, win, "append", start_line, end_line, prefix, self.options)
+          PreviewResponseHandler:new(self.queries, buf, win, "append", start_line, end_line, prefix, self.options, spinner)
         handler = preview_handler:create_handler()
         -- Custom on_exit to show preview
         on_exit = preview_handler:create_completion_handler()
@@ -1595,7 +1580,7 @@
       if self.options.enable_preview_mode then
         -- Use preview handler for prepend operations
         local preview_handler =
-          PreviewResponseHandler:new(self.queries, buf, win, "prepend", start_line, end_line, prefix, self.options)
+          PreviewResponseHandler:new(self.queries, buf, win, "prepend", start_line, end_line, prefix, self.options, spinner)
         handler = preview_handler:create_handler()
         -- Custom on_exit to show preview
         on_exit = preview_handler:create_completion_handler()
@@ -1605,7 +1590,6 @@
         vim.api.nvim_put({ "" }, "l", false, true)
         handler = ResponseHandler:new(self.queries, buf, win, start_line - 1, true, prefix, cursor):create_handler()
       end
->>>>>>> dcd58f9b
     elseif target == ui.Target.popup then
       self:toggle_close(self._toggle_kind.popup)
       -- create a new buffer
@@ -1670,12 +1654,6 @@
     -- call the model and write the response
     prov:set_model(model_obj.name)
 
-    local spinner = nil
-    if self.options.enable_spinner then
-      spinner = Spinner:new(self.options.spinner_type)
-      spinner:start("calling API...", true) -- Enable progress for interactive commands
-    end
-
     -- add completion context
     for _, message in ipairs(messages) do
       message.content = self.has_completion and insert_contexts(message.content) or message.content
