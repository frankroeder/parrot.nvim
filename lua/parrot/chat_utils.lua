local ui = require("parrot.ui")
local utils = require("parrot.utils")

local M = {}

-- Buffer target resolution
---@param params table | string # table with args or string args
---@return number # buf target
function M.resolve_buffer_target(params)
  local args = type(params) == "table" and (params.args or "") or params
  local target_map = {
    popup = ui.BufTarget.popup,
    split = ui.BufTarget.split,
    vsplit = ui.BufTarget.vsplit,
    tabnew = ui.BufTarget.tabnew,
  }
  return target_map[args] or ui.BufTarget.current
end

<<<<<<< HEAD
-- Response handler creation
---@param queries table # queries object
---@param buf number | nil # buffer to insert response into
---@param win number | nil # window to insert response into
---@param line number | nil # line to insert response into
---@param first_undojoin boolean | nil # whether to skip first undojoin
---@param prefix string | nil # prefix to insert before each response line
---@param cursor boolean # whether to move cursor to the end of the response
function M.create_handler(queries, buf, win, line, first_undojoin, prefix, cursor)
  buf = buf or vim.api.nvim_get_current_buf()
  prefix = prefix or ""
  local first_line = line or vim.api.nvim_win_get_cursor(win)[1] - 1
  local finished_lines = 0
  local skip_first_undojoin = not first_undojoin

  -- Set up highlighting
  local hl_handler_group = "PrtHandlerStandout"
  vim.cmd("highlight default link " .. hl_handler_group .. " CursorLine")

  -- Create namespace and extmark
  local ns_id = vim.api.nvim_create_namespace("PrtHandler_" .. utils.uuid())
  local ex_id = vim.api.nvim_buf_set_extmark(buf, ns_id, first_line, 0, {
    strict = false,
    right_gravity = false,
  })

  local response = ""

  return vim.schedule_wrap(function(qid, chunk)
    local qt = queries:get(qid)
    if not qt or not vim.api.nvim_buf_is_valid(buf) then
      return
    end

    -- Handle undojoin
    if not skip_first_undojoin then
      utils.undojoin(buf)
    end
    skip_first_undojoin = false

    -- Set namespace and extmark IDs if not set
    qt.ns_id = qt.ns_id or ns_id
    qt.ex_id = qt.ex_id or ex_id

    first_line = vim.api.nvim_buf_get_extmark_by_id(buf, ns_id, ex_id, {})[1]

    -- Update response
    response = response .. chunk
    local lines = vim.split(response, "\n")
    local prefixed_lines = vim.tbl_map(function(l)
      return prefix .. l
    end, lines)

    -- Update buffer content
    vim.api.nvim_buf_set_lines(buf, first_line + finished_lines, first_line + #vim.split(response, "\n"), false, {})
    vim.api.nvim_buf_set_lines(
      buf,
      first_line + finished_lines,
      first_line + finished_lines,
      false,
      vim.list_slice(prefixed_lines, finished_lines + 1)
    )

    -- Update highlighting
    local new_finished_lines = math.max(0, #lines - 1)
    for i = finished_lines, new_finished_lines do
      vim.api.nvim_buf_add_highlight(buf, qt.ns_id, hl_handler_group, first_line + i, 0, -1)
    end
    finished_lines = new_finished_lines

    -- Update query object
    local end_line = first_line + #lines
    qt.first_line = first_line
    qt.last_line = end_line - 1

    -- Move cursor if needed
    if cursor then
      utils.cursor_to_line(end_line, buf, win)
    end
  end)
end

-- Markdown buffer preparation
=======
>>>>>>> 2a15415c
---@param buf number | nil
function M.prepare_markdown_buffer(buf)
  buf = buf or vim.api.nvim_get_current_buf()

  -- Set buffer options
  vim.api.nvim_set_option_value("swapfile", false, { buf = buf })
  vim.api.nvim_set_option_value("filetype", "markdown", { buf = buf })

  -- Set text wrapping
  vim.api.nvim_command("setlocal wrap linebreak")

  -- Set up auto-save
  vim.api.nvim_command("autocmd TextChanged,InsertLeave <buffer=" .. buf .. "> silent! write")

  -- Ensure normal mode
  vim.api.nvim_command("stopinsert")
  utils.feedkeys("<esc>", "xn")
end

return M<|MERGE_RESOLUTION|>--- conflicted
+++ resolved
@@ -17,92 +17,6 @@
   return target_map[args] or ui.BufTarget.current
 end
 
-<<<<<<< HEAD
--- Response handler creation
----@param queries table # queries object
----@param buf number | nil # buffer to insert response into
----@param win number | nil # window to insert response into
----@param line number | nil # line to insert response into
----@param first_undojoin boolean | nil # whether to skip first undojoin
----@param prefix string | nil # prefix to insert before each response line
----@param cursor boolean # whether to move cursor to the end of the response
-function M.create_handler(queries, buf, win, line, first_undojoin, prefix, cursor)
-  buf = buf or vim.api.nvim_get_current_buf()
-  prefix = prefix or ""
-  local first_line = line or vim.api.nvim_win_get_cursor(win)[1] - 1
-  local finished_lines = 0
-  local skip_first_undojoin = not first_undojoin
-
-  -- Set up highlighting
-  local hl_handler_group = "PrtHandlerStandout"
-  vim.cmd("highlight default link " .. hl_handler_group .. " CursorLine")
-
-  -- Create namespace and extmark
-  local ns_id = vim.api.nvim_create_namespace("PrtHandler_" .. utils.uuid())
-  local ex_id = vim.api.nvim_buf_set_extmark(buf, ns_id, first_line, 0, {
-    strict = false,
-    right_gravity = false,
-  })
-
-  local response = ""
-
-  return vim.schedule_wrap(function(qid, chunk)
-    local qt = queries:get(qid)
-    if not qt or not vim.api.nvim_buf_is_valid(buf) then
-      return
-    end
-
-    -- Handle undojoin
-    if not skip_first_undojoin then
-      utils.undojoin(buf)
-    end
-    skip_first_undojoin = false
-
-    -- Set namespace and extmark IDs if not set
-    qt.ns_id = qt.ns_id or ns_id
-    qt.ex_id = qt.ex_id or ex_id
-
-    first_line = vim.api.nvim_buf_get_extmark_by_id(buf, ns_id, ex_id, {})[1]
-
-    -- Update response
-    response = response .. chunk
-    local lines = vim.split(response, "\n")
-    local prefixed_lines = vim.tbl_map(function(l)
-      return prefix .. l
-    end, lines)
-
-    -- Update buffer content
-    vim.api.nvim_buf_set_lines(buf, first_line + finished_lines, first_line + #vim.split(response, "\n"), false, {})
-    vim.api.nvim_buf_set_lines(
-      buf,
-      first_line + finished_lines,
-      first_line + finished_lines,
-      false,
-      vim.list_slice(prefixed_lines, finished_lines + 1)
-    )
-
-    -- Update highlighting
-    local new_finished_lines = math.max(0, #lines - 1)
-    for i = finished_lines, new_finished_lines do
-      vim.api.nvim_buf_add_highlight(buf, qt.ns_id, hl_handler_group, first_line + i, 0, -1)
-    end
-    finished_lines = new_finished_lines
-
-    -- Update query object
-    local end_line = first_line + #lines
-    qt.first_line = first_line
-    qt.last_line = end_line - 1
-
-    -- Move cursor if needed
-    if cursor then
-      utils.cursor_to_line(end_line, buf, win)
-    end
-  end)
-end
-
--- Markdown buffer preparation
-=======
->>>>>>> 2a15415c
 ---@param buf number | nil
 function M.prepare_markdown_buffer(buf)
   buf = buf or vim.api.nvim_get_current_buf()
