local logger = require("parrot.logger")
local utils = require("parrot.utils")

local Gemini = {}
Gemini.__index = Gemini

local available_model_set = {
  ["gemini-1.5-flash"] = true,
  ["gemini-1.5-pro"] = true,
}

-- https://ai.google.dev/gemini-api/docs/models/generative-models#model_parameters
local available_api_parameters = {
  ["contents"] = true,
  ["system_instruction"] = true,
  ["generationConfig"] = {
    ["stopSequences"] = true,
    ["temperature"] = true,
    ["maxOutputTokens"] = true,
    ["topP"] = true,
    ["topK"] = true,
  },
}

function Gemini:new(endpoint, api_key)
  return setmetatable({
    endpoint = endpoint,
    api_key = api_key,
    name = "gemini",
    _model = nil,
  }, self)
end

function Gemini:set_model(model)
  local _model = type(model) == "string" and model or model.model
  self._model = _model
end

function Gemini:curl_params()
  return {
    self.endpoint .. self._model .. ":streamGenerateContent?alt=sse",
    "-H",
    "x-goog-api-key: " .. self.api_key,
    "-X",
    "POST",
  }
end

<<<<<<< HEAD
=======
function Gemini:process_onexit(res)
  if res == nil then
    return
  end
  if type(res) == "table" then
    res = table.concat(res, " ")
  end
  if type(res) == "string" then
    local success, parsed = pcall(vim.json.decode, res)
    if success and parsed.error and parsed.error.message then
      logger.error(
        "GEMINI - code: "
          .. parsed.error.code
          .. " message:"
          .. parsed.error.message
          .. " status:"
          .. parsed.error.status
      )
      return
    end
  end
end

>>>>>>> 87777481
function Gemini:preprocess_payload(payload)
  local new_messages = {}
  for _, message in ipairs(payload.messages) do
    -- restrive system prompt from messages and inject it into the payload
    -- remove this message
    if message.role == "system" then
      if message.parts and message.parts.text then
        payload.system_instruction = { parts = { text = message.parts.text:gsub("^%s*(.-)%s*$", "%1") } }
      elseif message.content then
        payload.system_instruction = { parts = { text = message.content:gsub("^%s*(.-)%s*$", "%1") } }
      end
    else
      local _role = ""
      if message.role == "assistant" then
        _role = "model"
      else
        _role = message.role
      end
      if message.content then
        table.insert(new_messages, { parts = { { text = message.content:gsub("^%s*(.-)%s*$", "%1") } }, role = _role })
      end
    end
  end
  payload.contents = vim.deepcopy(new_messages)
  return utils.filter_payload_parameters(available_api_parameters, payload)
end

function Gemini:verify()
  if type(self.api_key) == "table" then
    logger.error("api_key is still an unresolved command: " .. vim.inspect(self.api_key))
    return false
  elseif self.api_key and string.match(self.api_key, "%S") then
    return true
  else
    logger.error("Error with api key " .. self.name .. " " .. vim.inspect(self.api_key) .. " run :checkhealth parrot")
    return false
  end
end

function Gemini:add_system_prompt(messages, _)
  return messages
end

function Gemini:process_stdout(response)
	local pattern = '"text":'
  if response:match(pattern) then
    local content = vim.json.decode(response)
    if content.candidates then
      local candidate = content.candidates[1]
      if candidate and candidate.content and candidate.content.parts then
        local part = candidate.content.parts[1]
        if part and part.text then
          return part.text
        end
      end
    end
  end
end

function Gemini:check(agent)
  local model = type(agent.model) == "string" and agent.model or agent.model.model
  return available_model_set[model]
end

return Gemini<|MERGE_RESOLUTION|>--- conflicted
+++ resolved
@@ -46,8 +46,6 @@
   }
 end
 
-<<<<<<< HEAD
-=======
 function Gemini:process_onexit(res)
   if res == nil then
     return
@@ -71,7 +69,6 @@
   end
 end
 
->>>>>>> 87777481
 function Gemini:preprocess_payload(payload)
   local new_messages = {}
   for _, message in ipairs(payload.messages) do
