local logger = require("parrot.logger")
local utils = require("parrot.utils")

local Anthropic = {}
Anthropic.__index = Anthropic

local available_model_set = {
  ["claude-3-5-sonnet-20240620"] = true,
  ["claude-3-opus-20240229"] = true,
  ["claude-3-sonnet-20240229"] = true,
  ["claude-3-haiku-20240307"] = true,
}

-- https://docs.anthropic.com/en/api/messages
local available_api_parameters = {
  -- required
  ["model"] = true,
  ["messages"] = true,
  -- optional
  ["max_tokens"] = true,
  ["metadata"] = true,
  ["stop_sequences"] = true,
  ["stream"] = true,
  ["system"] = true,
  ["temperature"] = true,
  ["tool_choice"] = true,
  ["tools"] = true,
  ["top_k"] = true,
  ["top_p"] = true,
}

function Anthropic:new(endpoint, api_key)
  return setmetatable({
    endpoint = endpoint,
    api_key = api_key,
    name = "anthropic",
  }, self)
end

function Anthropic:set_model(_) end

<<<<<<< HEAD
function Anthropic:parse_result(res) end
=======
function Anthropic:process_onexit(res)
  if res == nil then
    return
  end
  if type(res) == "table" then
    res = table.concat(res, " ")
  end
  if type(res) == "string" then
    local success, parsed = pcall(vim.json.decode, res)
    if success and parsed.error and parsed.error.message then
      logger.error("Anthropic - message:" .. parsed.error.message .. " type:" .. parsed.error.type)
      return
    end
  end
end
>>>>>>> 87777481

function Anthropic:preprocess_payload(payload)
  for _, message in ipairs(payload.messages) do
    message.content = message.content:gsub("^%s*(.-)%s*$", "%1")
  end
  if payload.messages[1].role == "system" then
    local system_prompt = payload.messages[1].content
    -- remove the first message that serves as the system prompt as anthropic
    -- expects the system prompt to be part of the curl request and not the messages
    table.remove(payload.messages, 1)
    payload.system = system_prompt
  end
  return utils.filter_payload_parameters(available_api_parameters, payload)
end

function Anthropic:curl_params()
  return {
    self.endpoint,
    "-H",
    "x-api-key: " .. self.api_key,
    "-H",
    "anthropic-version: 2023-06-01",
  }
end

function Anthropic:verify()
  if type(self.api_key) == "table" then
    logger.error("api_key is still an unresolved command: " .. vim.inspect(self.api_key))
    return false
  elseif self.api_key and string.match(self.api_key, "%S") then
    return true
  else
    logger.error("Error with api key " .. self.name .. " " .. vim.inspect(self.api_key) .. " run :checkhealth parrot")
    return false
  end
end

function Anthropic:add_system_prompt(messages, _)
  return messages
end

function Anthropic:process_stdout(response)
	if response:match("content_block_delta") and response:match("text_delta") then
    local decoded_line = vim.json.decode(response)
    if decoded_line.delta and decoded_line.delta.type == "text_delta" and decoded_line.delta.text then
      return decoded_line.delta.text
    end
  end
	-- print("RESPONSE PROCESS", vim.inspect(response))
 --  if response:match("content_block_delta") and response:match("text_delta") then
	-- 	if response.error and response.error.message then
	-- 		logger.error("Anthropic - message:" .. response.error.message .. " type:" .. response.error.type)
	-- 		return
	-- 	elseif response.delta and response.delta.type == "text_delta" and response.delta.text then
	-- 		return response.delta.text
	-- 	end
	-- end
end

function Anthropic:check(agent)
  local model = type(agent.model) == "string" and agent.model or agent.model.model
  return available_model_set[model]
end

return Anthropic<|MERGE_RESOLUTION|>--- conflicted
+++ resolved
@@ -39,9 +39,6 @@
 
 function Anthropic:set_model(_) end
 
-<<<<<<< HEAD
-function Anthropic:parse_result(res) end
-=======
 function Anthropic:process_onexit(res)
   if res == nil then
     return
@@ -57,7 +54,6 @@
     end
   end
 end
->>>>>>> 87777481
 
 function Anthropic:preprocess_payload(payload)
   for _, message in ipairs(payload.messages) do
