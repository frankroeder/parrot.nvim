local logger = require("parrot.logger")
local utils = require("parrot.utils")

local Perplexity = {}
Perplexity.__index = Perplexity

local available_model_set = {
  ["llama-3-8b-instruct"] = true,
  ["llama-3-70b-instruct"] = true,
  ["mixtral-8x7b-instruct"] = true,
  ["llama-3-sonar-small-32k-chat"] = true,
  ["llama-3-sonar-small-32k-online"] = true,
  ["llama-3-sonar-large-32k-chat"] = true,
  ["llama-3-sonar-large-32k-online"] = true,
}

-- https://docs.perplexity.ai/reference/post_chat_completions
local available_api_parameters = {
  -- required
  ["messages"] = true,
  ["model"] = true,
  -- optional
  ["max_tokens"] = true,
  ["temperature"] = true,
  ["top_p"] = true,
  ["return_citations"] = true,
  ["top_k"] = true,
  ["stream"] = true,
  ["presence_penalty"] = true,
  ["frequency_penalty"] = true,
}

function Perplexity:new(endpoint, api_key)
  return setmetatable({
    endpoint = endpoint,
    api_key = api_key,
    name = "pplx",
  }, self)
end

function Perplexity:set_model(_) end

function Perplexity:preprocess_payload(payload)
  -- strip whitespace from ends of content
  for _, message in ipairs(payload.messages) do
    message.content = message.content:gsub("^%s*(.-)%s*$", "%1")
  end
  return utils.filter_payload_parameters(available_api_parameters, payload)
end

function Perplexity:curl_params()
  return {
    self.endpoint,
    "-H",
    "authorization: Bearer " .. self.api_key,
    "content-type: text/event-stream",
  }
end

function Perplexity:verify()
  if type(self.api_key) == "table" then
    logger.error("api_key is still an unresolved command: " .. vim.inspect(self.api_key))
    return false
  elseif self.api_key and string.match(self.api_key, "%S") then
    return true
  else
    logger.error("Error with api key " .. self.name .. " " .. vim.inspect(self.api_key) .. " run :checkhealth parrot")
    return false
  end
end

<<<<<<< HEAD
function Perplexity:process(line)
  if line:match("chat%.completion%.chunk") or line:match("chat%.completion") then
    line = vim.json.decode(line)
    return line.choices[1].delta.content
=======
function Perplexity:process_stdout(response)
  if response:match("chat%.completion%.chunk") or response:match("chat%.completion") then
    local success, content = pcall(vim.json.decode, response)
    if success and content.choices then
      return content.choices[1].delta.content
    else
      logger.debug("Could not process response " .. response)
    end
  end
end

function Perplexity:process_onexit(res)
  local parsed = res:match("<h1>(.-)</h1>")
  if parsed then
    logger.error("Perplexity - message: " .. parsed)
>>>>>>> a6c85462
  end
end

function Perplexity:check(agent)
  local model = type(agent.model) == "string" and agent.model or agent.model.model
  return available_model_set[model]
end

return Perplexity<|MERGE_RESOLUTION|>--- conflicted
+++ resolved
@@ -69,12 +69,6 @@
   end
 end
 
-<<<<<<< HEAD
-function Perplexity:process(line)
-  if line:match("chat%.completion%.chunk") or line:match("chat%.completion") then
-    line = vim.json.decode(line)
-    return line.choices[1].delta.content
-=======
 function Perplexity:process_stdout(response)
   if response:match("chat%.completion%.chunk") or response:match("chat%.completion") then
     local success, content = pcall(vim.json.decode, response)
@@ -90,7 +84,6 @@
   local parsed = res:match("<h1>(.-)</h1>")
   if parsed then
     logger.error("Perplexity - message: " .. parsed)
->>>>>>> a6c85462
   end
 end
 
