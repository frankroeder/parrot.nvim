local MultiProvider = require("parrot.provider.multi_provider")
local logger = require("parrot.logger")

local M = {}

---@param config table # Provider configuration
---@return table # returns initialized provider
M.init_provider = function(config)
  assert(config.name, "config.name is required")
  assert(config.endpoint, "config.endpoint is required")
  assert(config.api_key, "config.api_key is required")
<<<<<<< HEAD
  assert(config.models, "config.model or config.models required")
=======
  assert(config.model or config.models, "config.model or config.models required")
>>>>>>> ad1e8732
  return MultiProvider:new(config)
end

return M<|MERGE_RESOLUTION|>--- conflicted
+++ resolved
@@ -9,11 +9,7 @@
   assert(config.name, "config.name is required")
   assert(config.endpoint, "config.endpoint is required")
   assert(config.api_key, "config.api_key is required")
-<<<<<<< HEAD
-  assert(config.models, "config.model or config.models required")
-=======
   assert(config.model or config.models, "config.model or config.models required")
->>>>>>> ad1e8732
   return MultiProvider:new(config)
 end
 
