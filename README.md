--- conflicted
+++ resolved
@@ -259,21 +259,12 @@
         params = {
           chat = { temperature = 1.1, top_p = 1 },
           command = { temperature = 1.1, top_p = 1 },
-<<<<<<< HEAD
         },
         -- topic model parameters to summarize chats
         topic = {
           model = "gpt-4.1-nano",
           params = { max_completion_tokens = 64 },
         },
-=======
-        },
-        -- topic model parameters to summarize chats
-        topic = {
-          model = "gpt-4.1-nano",
-          params = { max_completion_tokens = 64 },
-        },
->>>>>>> ad1e8732
         --  a selection of models that parrot can remember across sessions
         --  NOTE: This will be handled more intelligently in a future version
         models = {
